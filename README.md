--- conflicted
+++ resolved
@@ -6,18 +6,15 @@
 As a design decision, we have tried to keep syntax as close as possible with the matlab version, specially regarding the way functions are called. This has resulted in non-pythonic arguments (i.e., overuse of variable number of positional arguments). This allows to make use of Must documentation (https://www.biomecardio.com/MUST/documentation.html). Keep in mind that, since Python does not allow a changing number of returns, each function will output the maximum number of variables of the matlab version.
 
 ## Installation
-<<<<<<< HEAD
 ### Install from pip
 > pip install pymust
 
 ### Download from github
 To install a local version of pymust with its dependencies (matplotlib, scipy, numpy), download it, go to the main folder and then run:
-=======
 The package works in OsX, Linux and Windows (but parallelism might not be available on Windows). We recommend installing it in a separate conda environment.
 
 To install pymust with its dependencies (matplotlib, scipy, numpy), you can directly install from pip:
 > pip install git+https://github.com/creatis-ULTIM/PyMUST.git
->>>>>>> 2909f2fb
 
 Alternatively, you can install from the test pypi using the following instruction:
 > python3 -m pip install --index-url https://test.pypi.org/simple/ --extra-index-url https://pypi.org/simple/ PyMUST
